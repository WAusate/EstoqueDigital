--- conflicted
+++ resolved
@@ -101,11 +101,7 @@
 
 const employeeMenuItems: MenuItem[] = [
   {
-<<<<<<< HEAD
     title: "Requisições",
-=======
-    title: "Minhas Requisições",
->>>>>>> 32733e56
     url: "/my-requisitions",
     icon: ClipboardList,
   },
@@ -115,6 +111,7 @@
     icon: Package,
   },
 ];
+
 
 interface AppSidebarProps {
   userRole?: string;
