import {
  BarChart3,
  Package,
  ClipboardList,
  Users,
  Settings,
  Shield,
  AlertTriangle,
  LayoutDashboard,
} from "lucide-react";
import type { LucideIcon } from "lucide-react";
import { Link, useLocation } from "wouter";

import {
  Sidebar,
  SidebarContent,
  SidebarGroup,
  SidebarGroupContent,
  SidebarGroupLabel,
  SidebarMenu,
  SidebarMenuButton,
  SidebarMenuItem,
  SidebarHeader,
  SidebarFooter,
} from "@/components/ui/sidebar";
import { Badge } from "@/components/ui/badge";
import { Avatar, AvatarFallback, AvatarImage } from "@/components/ui/avatar";
import { Button } from "@/components/ui/button";

type MenuItem = {
  title: string;
  url: string;
  icon: LucideIcon;
  badge?: number;
};

// Menu items for different roles
const adminMenuItems: MenuItem[] = [
  {
    title: "Dashboard",
    url: "/dashboard",
    icon: LayoutDashboard,
  },
  {
    title: "Requisições",
    url: "/requisicoes",
    icon: ClipboardList,
    badge: 5, // todo: get real count from backend
  },
  {
    title: "Materiais",
    url: "/materiais",
    icon: Package,
  },
  {
    title: "Relatórios",
    url: "/reports",
    icon: BarChart3,
  },
  {
    title: "Usuários",
    url: "/users",
    icon: Users,
  },
  {
    title: "Auditoria",
    url: "/audit",
    icon: Shield,
  },
];

const stockMenuItems: MenuItem[] = [
  {
    title: "Dashboard",
    url: "/dashboard",
    icon: LayoutDashboard,
  },
  {
    title: "Requisições",
    url: "/requisicoes",
    icon: ClipboardList,
    badge: 5,
  },
  {
    title: "Materiais",
    url: "/materiais",
    icon: Package,
  },
  {
    title: "Movimentações",
    url: "/movements",
    icon: BarChart3,
  },
  {
    title: "Alertas",
    url: "/alerts",
    icon: AlertTriangle,
    badge: 3, // todo: get real count from backend
  },
];

const employeeMenuItems: MenuItem[] = [
  {
<<<<<<< HEAD
    title: "Dashboard",
    url: "/dashboard",
    icon: LayoutDashboard,
  },
  {
=======
>>>>>>> 7188c62d
    title: "Requisições",
    url: "/my-requisitions",
    icon: ClipboardList,
  },
  {
    title: "Materiais",
    url: "/materiais",
    icon: Package,
  },
];


interface AppSidebarProps {
  userRole?: string;
  userName?: string;
  userEmail?: string;
  userImage?: string;
}

export function AppSidebar({
  userRole = "ADMIN",
  userName = "Usuário",
  userEmail,
  userImage
}: AppSidebarProps) {
  const [location] = useLocation();

  const formatTestId = (title: string) =>
    title
      .toLowerCase()
      .normalize("NFD")
      .replace(/[\u0300-\u036f]/g, "")
      .replace(/\s+/g, "-");

  const getMenuItems = () => {
    switch (userRole) {
      case "ADMIN":
        return adminMenuItems;
      case "ESTOQUE":
        return stockMenuItems;
      case "FUNCIONARIO":
        return employeeMenuItems;
      default:
        return adminMenuItems;
    }
  };

  const getRoleLabel = () => {
    switch (userRole) {
      case "ADMIN":
        return "Administrador";
      case "ESTOQUE":
        return "Estoque";
      case "FUNCIONARIO":
        return "Funcionário";
      default:
        return "Usuário";
    }
  };

  const menuItems = getMenuItems();

  return (
    <Sidebar data-testid="sidebar-main">
      <SidebarHeader className="p-4">
        <div className="flex items-center gap-2">
          <div className="flex h-8 w-8 items-center justify-center rounded-lg bg-primary text-primary-foreground">
            <Package className="h-4 w-4" />
          </div>
          <div className="flex flex-col">
            <span className="text-sm font-semibold">Sistema de Estoque</span>
            <span className="text-xs text-muted-foreground">
              Gestão Digital
            </span>
          </div>
        </div>
      </SidebarHeader>

      <SidebarContent>
        <SidebarGroup>
          <SidebarGroupLabel>Menu Principal</SidebarGroupLabel>
          <SidebarGroupContent>
            <SidebarMenu>
              {menuItems.map((item) => (
                <SidebarMenuItem key={item.title}>
                  <SidebarMenuButton
                    asChild
                    isActive={location === item.url}
                    data-testid={`nav-${formatTestId(item.title)}`}
                  >
                    <Link href={item.url}>
                      <item.icon className="h-4 w-4" />
                      <span>{item.title}</span>
                      {item.badge && (
                        <Badge
                          variant="secondary"
                          className="ml-auto h-5 w-5 rounded-full p-0 text-xs flex items-center justify-center"
                          data-testid={`badge-${formatTestId(item.title)}`}
                        >
                          {item.badge}
                        </Badge>
                      )}
                    </Link>
                  </SidebarMenuButton>
                </SidebarMenuItem>
              ))}
            </SidebarMenu>
          </SidebarGroupContent>
        </SidebarGroup>

        {userRole === "ADMIN" && (
          <SidebarGroup>
            <SidebarGroupLabel>Configurações</SidebarGroupLabel>
            <SidebarGroupContent>
              <SidebarMenu>
                <SidebarMenuItem>
                  <SidebarMenuButton 
                    asChild
                    isActive={location === "/settings"}
                    data-testid="nav-settings"
                  >
                    <Link href="/settings">
                      <Settings className="h-4 w-4" />
                      <span>Configurações</span>
                    </Link>
                  </SidebarMenuButton>
                </SidebarMenuItem>
              </SidebarMenu>
            </SidebarGroupContent>
          </SidebarGroup>
        )}
      </SidebarContent>

      <SidebarFooter className="p-4">
        <div className="flex items-center gap-3 p-2 rounded-lg bg-sidebar-accent/50">
          <Avatar className="h-8 w-8">
            <AvatarImage src={userImage} alt={userName} />
            <AvatarFallback className="bg-primary text-primary-foreground">
              {userName.charAt(0).toUpperCase()}
            </AvatarFallback>
          </Avatar>
          <div className="flex-1 min-w-0">
            <p className="text-sm font-medium truncate" data-testid="text-user-name">
              {userName}
            </p>
            <div className="flex items-center gap-2">
              <Badge variant="outline" className="text-xs px-1">
                {getRoleLabel()}
              </Badge>
            </div>
          </div>
        </div>
        <div className="pt-2">
          <Button 
            variant="outline" 
            size="sm" 
            className="w-full"
            onClick={() => {
              console.log('Logout clicked');
              window.location.href = "/api/logout";
            }}
            data-testid="button-logout"
          >
            Sair
          </Button>
        </div>
      </SidebarFooter>
    </Sidebar>
  );
}<|MERGE_RESOLUTION|>--- conflicted
+++ resolved
@@ -101,14 +101,11 @@
 
 const employeeMenuItems: MenuItem[] = [
   {
-<<<<<<< HEAD
     title: "Dashboard",
     url: "/dashboard",
     icon: LayoutDashboard,
   },
   {
-=======
->>>>>>> 7188c62d
     title: "Requisições",
     url: "/my-requisitions",
     icon: ClipboardList,
@@ -119,6 +116,7 @@
     icon: Package,
   },
 ];
+
 
 
 interface AppSidebarProps {
