import {
  users,
  materials,
  stockMovements,
  requisitions,
  auditLogs,
  type User,
  type UpsertUser,
  type Material,
  type InsertMaterial,
  type StockMovement,
  type InsertStockMovement,
  type Requisition,
  type InsertRequisition,
  type AuditLog,
  type InsertAuditLog,
} from "@shared/schema";
import { db as databaseClient } from "./db";
import { eq, and, desc, gte, lte, sql, count } from "drizzle-orm";
import { randomUUID } from "crypto";

type DatabaseClient = NonNullable<typeof databaseClient>;

type UserSummary = Pick<User, "id" | "firstName" | "lastName" | "email">;
type EmployeeRequisitionDetails = Requisition & {
  material: Pick<Material, "id" | "name" | "code" | "unit">;
  createdBy: UserSummary | null;
};

// Interface for storage operations
export interface IStorage {
  // User operations (mandatory for Replit Auth)
  getUser(id: string): Promise<User | undefined>;
  upsertUser(user: UpsertUser): Promise<User>;
  getUserByEmail(email: string): Promise<User | undefined>;
  createEmployeeUser(params: {
    name: string;
    email: string;
    passwordHash: string;
  }): Promise<User>;

  // Material operations
  getMaterials(): Promise<Material[]>;
  getMaterial(id: string): Promise<Material | undefined>;
  createMaterial(material: InsertMaterial): Promise<Material>;
  updateMaterial(id: string, material: Partial<InsertMaterial>): Promise<Material>;
  deleteMaterial(id: string): Promise<void>;
  updateMaterialStock(materialId: string, newStock: number): Promise<void>;
  
  // Stock movement operations
  getStockMovements(materialId?: string): Promise<StockMovement[]>;
  createStockMovement(movement: InsertStockMovement): Promise<StockMovement>;
  
  // Requisition operations
  getRequisitions(employeeId?: string): Promise<Requisition[]>;
  getEmployeeRequisitionsWithDetails(employeeId: string): Promise<EmployeeRequisitionDetails[]>;
  createRequisition(requisition: InsertRequisition): Promise<Requisition>;
  updateRequisition(id: string, requisition: Partial<InsertRequisition>): Promise<Requisition>;
  signRequisition(
    id: string,
    signedByDevice?: string,
    signedByIp?: string,
    signerId?: string,
  ): Promise<Requisition>;
  
  // Dashboard operations
  getDashboardStats(startDate?: Date, endDate?: Date): Promise<any>;
  getMaterialsWithLowStock(): Promise<Material[]>;
  
  // Audit operations
  createAuditLog(log: InsertAuditLog): Promise<AuditLog>;
  getAuditLogs(): Promise<AuditLog[]>;
}

export class DatabaseStorage implements IStorage {
<<<<<<< HEAD
  constructor(private readonly db: DatabaseClient) {}
=======
  private readonly db: DatabaseClient;

  constructor() {
    if (!databaseClient) {
      throw new Error(
        "Database connection is not configured. Set the DATABASE_URL environment variable to enable persistent storage.",
      );
    }
    this.db = databaseClient;
  }
>>>>>>> 021bcc14

  // User operations (mandatory for Replit Auth)
  async getUser(id: string): Promise<User | undefined> {
    const [user] = await this.db.select().from(users).where(eq(users.id, id));
    return user;
  }

  async upsertUser(userData: UpsertUser): Promise<User> {
<<<<<<< HEAD
    const insertPayload = {
      ...userData,
      id: userData.id ?? randomUUID(),
    } satisfies UpsertUser;

=======
>>>>>>> 021bcc14
    const [user] = await this.db
      .insert(users)
      .values(insertPayload)
      .onConflictDoUpdate({
        target: users.id,
        set: {
          ...userData,
          updatedAt: new Date(),
        },
      })
      .returning();
    return user;
  }

  async getUserByEmail(email: string): Promise<User | undefined> {
    const normalizedEmail = email.toLowerCase();
    const [user] = await this.db
      .select()
      .from(users)
      .where(eq(users.email, normalizedEmail));
    return user;
  }

  async createEmployeeUser({
    name,
    email,
    passwordHash,
  }: {
    name: string;
    email: string;
    passwordHash: string;
  }): Promise<User> {
    const normalizedEmail = email.toLowerCase();
    const trimmedName = name.trim();
    const [firstName, ...rest] = trimmedName.split(/\s+/);
    const lastName = rest.length > 0 ? rest.join(" ") : null;

    const [user] = await this.db
      .insert(users)
      .values({
        id: randomUUID(),
        email: normalizedEmail,
        firstName: firstName || trimmedName,
        lastName: lastName || null,
        passwordHash,
        role: 'FUNCIONARIO',
      })
      .returning();

    return user;
  }

  // Material operations
  async getMaterials(): Promise<Material[]> {
    return await this.db.select().from(materials).orderBy(materials.name);
  }

  async getMaterial(id: string): Promise<Material | undefined> {
    const [material] = await this.db.select().from(materials).where(eq(materials.id, id));
    return material;
  }

  async createMaterial(material: InsertMaterial): Promise<Material> {
<<<<<<< HEAD
    const [newMaterial] = await this.db
      .insert(materials)
      .values({ ...material, id: randomUUID() })
      .returning();
=======
    const [newMaterial] = await this.db.insert(materials).values(material).returning();
>>>>>>> 021bcc14
    return newMaterial;
  }

  async updateMaterial(id: string, material: Partial<InsertMaterial>): Promise<Material> {
    const [updatedMaterial] = await this.db
      .update(materials)
      .set({ ...material, updatedAt: new Date() })
      .where(eq(materials.id, id))
      .returning();
    return updatedMaterial;
  }

  async deleteMaterial(id: string): Promise<void> {
    await this.db.delete(materials).where(eq(materials.id, id));
  }

  async updateMaterialStock(materialId: string, newStock: number): Promise<void> {
    await this.db
      .update(materials)
      .set({ currentStock: newStock, updatedAt: new Date() })
      .where(eq(materials.id, materialId));
  }
  
  // Stock movement operations
  async getStockMovements(materialId?: string): Promise<StockMovement[]> {
    const query = this.db
      .select()
      .from(stockMovements)
      .orderBy(desc(stockMovements.createdAt));
    
    if (materialId) {
      return await query.where(eq(stockMovements.materialId, materialId));
    }
    
    return await query;
  }

  async createStockMovement(movement: InsertStockMovement): Promise<StockMovement> {
<<<<<<< HEAD
    const [newMovement] = await this.db
      .insert(stockMovements)
      .values({ ...movement, id: randomUUID() })
      .returning();
=======
    const [newMovement] = await this.db.insert(stockMovements).values(movement).returning();
>>>>>>> 021bcc14

    // Update material stock
    const material = await this.getMaterial(movement.materialId);
    if (material) {
      let newStock = material.currentStock;
      if (movement.type === 'ENTRADA' || movement.type === 'AJUSTE') {
        newStock += movement.quantity;
      } else if (movement.type === 'SAIDA') {
        newStock -= movement.quantity;
      }
      await this.updateMaterialStock(movement.materialId, Math.max(0, newStock));
    }
    
    return newMovement;
  }
  
  // Requisition operations
  async getRequisitions(employeeId?: string): Promise<Requisition[]> {
    const query = this.db
      .select()
      .from(requisitions)
      .orderBy(desc(requisitions.createdAt));

    if (employeeId) {
      return await query.where(eq(requisitions.employeeId, employeeId));
    }

    return await query;
  }

  async getEmployeeRequisitionsWithDetails(
    employeeId: string,
  ): Promise<EmployeeRequisitionDetails[]> {
    return await this.db.query.requisitions.findMany({
      where: eq(requisitions.employeeId, employeeId),
      orderBy: desc(requisitions.createdAt),
      with: {
        material: {
          columns: {
            id: true,
            name: true,
            code: true,
            unit: true,
          },
        },
        createdBy: {
          columns: {
            id: true,
            firstName: true,
            lastName: true,
            email: true,
          },
        },
      },
    });
  }

  async createRequisition(requisition: InsertRequisition): Promise<Requisition> {
<<<<<<< HEAD
    const [newRequisition] = await this.db
      .insert(requisitions)
      .values({ ...requisition, id: randomUUID() })
      .returning();
=======
    const [newRequisition] = await this.db.insert(requisitions).values(requisition).returning();
>>>>>>> 021bcc14
    return newRequisition;
  }

  async updateRequisition(id: string, requisition: Partial<InsertRequisition>): Promise<Requisition> {
    const [updatedRequisition] = await this.db
      .update(requisitions)
      .set({ ...requisition, updatedAt: new Date() })
      .where(eq(requisitions.id, id))
      .returning();
    return updatedRequisition;
  }

  async signRequisition(
    id: string,
    signedByDevice?: string,
    signedByIp?: string,
    signerId?: string,
  ): Promise<Requisition> {
    const requisition = await this.db.query.requisitions.findFirst({
      where: eq(requisitions.id, id),
      with: {
        material: true,
        employee: true,
      },
    });

    if (!requisition) {
      const error = new Error("Requisition not found");
      (error as any).status = 404;
      throw error;
    }

    if (signerId && requisition.employeeId !== signerId) {
      const error = new Error("Unauthorized to sign this requisition");
      (error as any).status = 403;
      throw error;
    }

    if (requisition.status === 'ASSINADA') {
      const error = new Error("Requisition already signed");
      (error as any).status = 400;
      throw error;
    }

    const [signedRequisition] = await this.db
      .update(requisitions)
      .set({
        status: 'ASSINADA',
        signedAt: new Date(),
        signedByDevice,
        signedByIp,
        updatedAt: new Date(),
      })
      .where(eq(requisitions.id, id))
      .returning();

    const observationText = requisition.observation
      ? `Requisição assinada - ${requisition.observation}`
      : 'Requisição assinada';

    await this.createStockMovement({
      materialId: requisition.materialId,
      type: 'SAIDA',
      quantity: requisition.quantity,
      observation: observationText,
      userId: requisition.employeeId,
      requisitionId: id,
    });

    return signedRequisition;
  }
  
  // Dashboard operations
  async getDashboardStats(startDate?: Date, endDate?: Date): Promise<any> {
    const whereClause = startDate && endDate 
      ? and(
          gte(stockMovements.createdAt, startDate),
          lte(stockMovements.createdAt, endDate)
        )
      : undefined;
    
    const [totalRequisitions] = await this.db
      .select({ count: count() })
      .from(requisitions)
      .where(whereClause ? and(
          gte(requisitions.createdAt, startDate!),
          lte(requisitions.createdAt, endDate!)
        ) : undefined);

    const [totalMovements] = await this.db
      .select({ count: count() })
      .from(stockMovements)
      .where(whereClause);
    
    const lowStockMaterials = await this.getMaterialsWithLowStock();
    
    return {
      totalRequisitions: totalRequisitions.count,
      totalMovements: totalMovements.count,
      lowStockItems: lowStockMaterials.length,
      criticalStockItems: lowStockMaterials.filter(m => m.currentStock === 0).length,
    };
  }

  async getMaterialsWithLowStock(): Promise<Material[]> {
    return await this.db
      .select()
      .from(materials)
      .where(sql`${materials.currentStock} <= ${materials.minimumStock}`);
  }
  
  // Audit operations
  async createAuditLog(log: InsertAuditLog): Promise<AuditLog> {
<<<<<<< HEAD
    const [newLog] = await this.db
      .insert(auditLogs)
      .values({ ...log, id: randomUUID() })
      .returning();
=======
    const [newLog] = await this.db.insert(auditLogs).values(log).returning();
>>>>>>> 021bcc14
    return newLog;
  }

  async getAuditLogs(): Promise<AuditLog[]> {
    return await this.db
      .select()
      .from(auditLogs)
      .orderBy(desc(auditLogs.createdAt))
      .limit(1000); // Limit to prevent excessive data loading
  }
}

class InMemoryStorage implements IStorage {
  private users = new Map<string, User>();
  private materials = new Map<string, Material>();
  private stockMovements = new Map<string, StockMovement>();
  private requisitions = new Map<string, Requisition>();
  private auditLogs = new Map<string, AuditLog>();

  private now() {
    return new Date();
  }

  private cloneArray<T>(items: Iterable<T>): T[] {
    return Array.from(items).map((item) => ({ ...item }));
  }

  private toTimestamp(value: Date | null | undefined) {
    return value instanceof Date ? value.getTime() : 0;
  }

  // User operations (mandatory for Replit Auth)
  async getUser(id: string): Promise<User | undefined> {
    const user = this.users.get(id);
    return user ? { ...user } : undefined;
  }

  async upsertUser(userData: UpsertUser): Promise<User> {
    const id = userData.id ?? randomUUID();
    const existing = this.users.get(id);
    const now = this.now();
    const normalizedEmail = userData.email?.toLowerCase() ?? existing?.email ?? null;

    const user: User = {
      id,
      email: normalizedEmail,
      firstName: userData.firstName ?? existing?.firstName ?? null,
      lastName: userData.lastName ?? existing?.lastName ?? null,
      profileImageUrl: userData.profileImageUrl ?? existing?.profileImageUrl ?? null,
      passwordHash: userData.passwordHash ?? existing?.passwordHash ?? null,
      role: (userData.role ?? existing?.role ?? "FUNCIONARIO") as User["role"],
      createdAt: existing?.createdAt ?? now,
      updatedAt: now,
    };

    this.users.set(id, user);
    return { ...user };
  }

  async getUserByEmail(email: string): Promise<User | undefined> {
    const normalized = email.toLowerCase();
    for (const user of Array.from(this.users.values())) {
      if (user.email?.toLowerCase() === normalized) {
        return { ...user };
      }
    }
    return undefined;
  }

  async createEmployeeUser({
    name,
    email,
    passwordHash,
  }: {
    name: string;
    email: string;
    passwordHash: string;
  }): Promise<User> {
    const trimmedName = name.trim();
    const [firstName, ...rest] = trimmedName.split(/\s+/);
    const lastName = rest.length > 0 ? rest.join(" ") : null;

    return await this.upsertUser({
      id: randomUUID(),
      email: email.toLowerCase(),
      firstName: firstName || trimmedName,
      lastName: lastName ?? null,
      passwordHash,
      role: "FUNCIONARIO",
    });
  }

  // Material operations
  async getMaterials(): Promise<Material[]> {
    return this.cloneArray(this.materials.values()).sort(
      (a, b) => a.name.localeCompare(b.name),
    );
  }

  async getMaterial(id: string): Promise<Material | undefined> {
    const material = this.materials.get(id);
    return material ? { ...material } : undefined;
  }

  async createMaterial(material: InsertMaterial): Promise<Material> {
    const now = this.now();
    const record: Material = {
      id: randomUUID(),
      name: material.name,
      code: material.code,
      unit: material.unit,
      unitPrice: material.unitPrice ?? null,
      minimumStock: material.minimumStock ?? 0,
      currentStock: 0,
      createdAt: now,
      updatedAt: now,
    };

    this.materials.set(record.id, record);
    return { ...record };
  }

  async updateMaterial(id: string, material: Partial<InsertMaterial>): Promise<Material> {
    const existing = this.materials.get(id);
    if (!existing) {
      throw new Error("Material not found");
    }

    const updated: Material = {
      ...existing,
      ...material,
      updatedAt: this.now(),
    };

    this.materials.set(id, updated);
    return { ...updated };
  }

  async deleteMaterial(id: string): Promise<void> {
    this.materials.delete(id);
  }

  async updateMaterialStock(materialId: string, newStock: number): Promise<void> {
    const existing = this.materials.get(materialId);
    if (!existing) {
      return;
    }

    const updated: Material = {
      ...existing,
      currentStock: newStock,
      updatedAt: this.now(),
    };
    this.materials.set(materialId, updated);
  }

  // Stock movement operations
  async getStockMovements(materialId?: string): Promise<StockMovement[]> {
    let movements = this.cloneArray(this.stockMovements.values());
    if (materialId) {
      movements = movements.filter((movement) => movement.materialId === materialId);
    }

    return movements.sort(
      (a, b) => this.toTimestamp(b.createdAt) - this.toTimestamp(a.createdAt),
    );
  }

  async createStockMovement(movement: InsertStockMovement): Promise<StockMovement> {
    const now = this.now();
    const record: StockMovement = {
      id: randomUUID(),
      materialId: movement.materialId,
      type: movement.type,
      quantity: movement.quantity,
      unitPrice: movement.unitPrice ?? null,
      observation: movement.observation ?? null,
      userId: movement.userId,
      requisitionId: movement.requisitionId ?? null,
      createdAt: now,
    };

    this.stockMovements.set(record.id, record);

    const material = await this.getMaterial(movement.materialId);
    if (material) {
      let newStock = material.currentStock;
      if (movement.type === "ENTRADA" || movement.type === "AJUSTE") {
        newStock += movement.quantity;
      } else if (movement.type === "SAIDA") {
        newStock -= movement.quantity;
      }
      await this.updateMaterialStock(movement.materialId, Math.max(0, newStock));
    }

    return { ...record };
  }

  // Requisition operations
  async getRequisitions(employeeId?: string): Promise<Requisition[]> {
    let requisitionsList = this.cloneArray(this.requisitions.values());
    if (employeeId) {
      requisitionsList = requisitionsList.filter((item) => item.employeeId === employeeId);
    }

    return requisitionsList.sort(
      (a, b) => this.toTimestamp(b.createdAt) - this.toTimestamp(a.createdAt),
    );
  }

  async getEmployeeRequisitionsWithDetails(
    employeeId: string,
  ): Promise<EmployeeRequisitionDetails[]> {
    const requisitions = await this.getRequisitions(employeeId);

    return requisitions.map((requisition) => {
      const material = this.materials.get(requisition.materialId);
      const createdBy = requisition.createdById
        ? this.users.get(requisition.createdById) ?? null
        : null;

      return {
        ...requisition,
        material: material
          ? {
              id: material.id,
              name: material.name,
              code: material.code,
              unit: material.unit,
            }
          : { id: requisition.materialId, name: "Material", code: "", unit: "" },
        createdBy: createdBy
          ? {
              id: createdBy.id,
              firstName: createdBy.firstName,
              lastName: createdBy.lastName,
              email: createdBy.email,
            }
          : null,
      };
    });
  }

  async createRequisition(requisition: InsertRequisition): Promise<Requisition> {
    const now = this.now();
    const record: Requisition = {
      id: randomUUID(),
      employeeId: requisition.employeeId,
      materialId: requisition.materialId,
      quantity: requisition.quantity,
      observation: requisition.observation ?? null,
      status: requisition.status ?? "PENDENTE",
      createdById: requisition.createdById,
      signedAt: null,
      signedByDevice: null,
      signedByIp: null,
      createdAt: now,
      updatedAt: now,
    };

    this.requisitions.set(record.id, record);
    return { ...record };
  }

  async updateRequisition(id: string, requisition: Partial<InsertRequisition>): Promise<Requisition> {
    const existing = this.requisitions.get(id);
    if (!existing) {
      throw new Error("Requisition not found");
    }

    const updated: Requisition = {
      ...existing,
      ...requisition,
      updatedAt: this.now(),
    };

    this.requisitions.set(id, updated);
    return { ...updated };
  }

  async signRequisition(
    id: string,
    signedByDevice?: string,
    signedByIp?: string,
    signerId?: string,
  ): Promise<Requisition> {
    const requisition = this.requisitions.get(id);

    if (!requisition) {
      const error = new Error("Requisition not found");
      (error as any).status = 404;
      throw error;
    }

    if (signerId && requisition.employeeId !== signerId) {
      const error = new Error("Unauthorized to sign this requisition");
      (error as any).status = 403;
      throw error;
    }

    if (requisition.status === "ASSINADA") {
      const error = new Error("Requisition already signed");
      (error as any).status = 400;
      throw error;
    }

    const updated: Requisition = {
      ...requisition,
      status: "ASSINADA",
      signedAt: this.now(),
      signedByDevice: signedByDevice ?? null,
      signedByIp: signedByIp ?? null,
      updatedAt: this.now(),
    };

    this.requisitions.set(id, updated);

    const observationText = requisition.observation
      ? `Requisição assinada - ${requisition.observation}`
      : "Requisição assinada";

    await this.createStockMovement({
      materialId: requisition.materialId,
      type: "SAIDA",
      quantity: requisition.quantity,
      observation: observationText,
      userId: requisition.employeeId,
      requisitionId: id,
    });

    return { ...updated };
  }

  // Dashboard operations
  async getDashboardStats(startDate?: Date, endDate?: Date): Promise<any> {
    const requisitions = await this.getRequisitions();
    const movements = await this.getStockMovements();

    const isWithinRange = (date: Date | null | undefined) => {
      if (!startDate || !endDate) {
        return true;
      }
      const value = this.toTimestamp(date);
      return value >= startDate.getTime() && value <= endDate.getTime();
    };

    const filteredRequisitions = requisitions.filter((item) => isWithinRange(item.createdAt));
    const filteredMovements = movements.filter((item) => isWithinRange(item.createdAt));
    const lowStockMaterials = await this.getMaterialsWithLowStock();

    return {
      totalRequisitions: filteredRequisitions.length,
      totalMovements: filteredMovements.length,
      lowStockItems: lowStockMaterials.length,
      criticalStockItems: lowStockMaterials.filter((item) => item.currentStock === 0).length,
    };
  }

  async getMaterialsWithLowStock(): Promise<Material[]> {
    return this.cloneArray(this.materials.values()).filter(
      (material) => material.currentStock <= material.minimumStock,
    );
  }

  // Audit operations
  async createAuditLog(log: InsertAuditLog): Promise<AuditLog> {
    const now = this.now();
    const record: AuditLog = {
      id: randomUUID(),
      userId: log.userId,
      action: log.action,
      entityType: log.entityType,
      entityId: log.entityId,
      changes: log.changes ?? null,
      ipAddress: log.ipAddress ?? null,
      userAgent: log.userAgent ?? null,
      createdAt: now,
    };

    this.auditLogs.set(record.id, record);
    return { ...record };
  }

  async getAuditLogs(): Promise<AuditLog[]> {
    const audits = this.cloneArray(this.auditLogs.values());
    return audits
      .sort((a, b) => this.toTimestamp(b.createdAt) - this.toTimestamp(a.createdAt))
      .slice(0, 1000);
  }
}

<<<<<<< HEAD
async function runSetupStatement(db: DatabaseClient, statement: string) {
  try {
    await db.execute(sql.raw(statement));
  } catch (error) {
    const preview = statement
      .split("\n")
      .map((line) => line.trim())
      .filter(Boolean)
      .slice(0, 2)
      .join(" ");
    const message = error instanceof Error ? error.message : String(error);
    if (error instanceof Error) {
      throw new Error(`Failed to execute database setup step (${preview}): ${message}`, {
        cause: error,
      });
    }
    throw new Error(`Failed to execute database setup step (${preview}): ${message}`);
  }
}

async function ensureDatabaseSchema(db: DatabaseClient) {
  const setupStatements = [
    `CREATE TYPE IF NOT EXISTS "user_role" AS ENUM ('ADMIN', 'ESTOQUE', 'FUNCIONARIO')`,
    `CREATE TYPE IF NOT EXISTS "movement_type" AS ENUM ('ENTRADA', 'SAIDA', 'AJUSTE')`,
    `CREATE TYPE IF NOT EXISTS "requisition_status" AS ENUM ('PENDENTE', 'ASSINADA', 'CANCELADA')`,
    `CREATE TABLE IF NOT EXISTS "users" (
      "id" varchar PRIMARY KEY,
      "email" varchar,
      "first_name" varchar,
      "last_name" varchar,
      "profile_image_url" varchar,
      "password_hash" varchar,
      "role" user_role NOT NULL DEFAULT 'FUNCIONARIO',
      "created_at" timestamp DEFAULT now(),
      "updated_at" timestamp DEFAULT now()
    )`,
    `CREATE TABLE IF NOT EXISTS "materials" (
      "id" varchar PRIMARY KEY,
      "name" text NOT NULL,
      "code" varchar NOT NULL,
      "unit" varchar NOT NULL,
      "unit_price" numeric(10, 2),
      "minimum_stock" integer DEFAULT 0,
      "current_stock" integer DEFAULT 0,
      "created_at" timestamp DEFAULT now(),
      "updated_at" timestamp DEFAULT now()
    )`,
    `CREATE TABLE IF NOT EXISTS "requisitions" (
      "id" varchar PRIMARY KEY,
      "employee_id" varchar NOT NULL,
      "material_id" varchar NOT NULL,
      "quantity" integer NOT NULL,
      "observation" text,
      "status" requisition_status NOT NULL DEFAULT 'PENDENTE',
      "created_by_id" varchar NOT NULL,
      "signed_at" timestamp,
      "signed_by_device" varchar,
      "signed_by_ip" varchar,
      "created_at" timestamp DEFAULT now(),
      "updated_at" timestamp DEFAULT now()
    )`,
    `CREATE TABLE IF NOT EXISTS "stock_movements" (
      "id" varchar PRIMARY KEY,
      "material_id" varchar NOT NULL,
      "type" movement_type NOT NULL,
      "quantity" integer NOT NULL,
      "unit_price" numeric(10, 2),
      "observation" text,
      "user_id" varchar NOT NULL,
      "requisition_id" varchar,
      "created_at" timestamp DEFAULT now()
    )`,
    `CREATE TABLE IF NOT EXISTS "audit_logs" (
      "id" varchar PRIMARY KEY,
      "user_id" varchar NOT NULL,
      "action" varchar NOT NULL,
      "entity_type" varchar NOT NULL,
      "entity_id" varchar NOT NULL,
      "changes" jsonb,
      "ip_address" varchar,
      "user_agent" varchar,
      "created_at" timestamp DEFAULT now()
    )`,
    `CREATE UNIQUE INDEX IF NOT EXISTS "users_email_key" ON "users" ("email")`,
    `CREATE UNIQUE INDEX IF NOT EXISTS "materials_code_key" ON "materials" ("code")`,
  ];

  const alterStatements = [
    `ALTER TABLE "users" ADD COLUMN IF NOT EXISTS "email" varchar`,
    `ALTER TABLE "users" ADD COLUMN IF NOT EXISTS "first_name" varchar`,
    `ALTER TABLE "users" ADD COLUMN IF NOT EXISTS "last_name" varchar`,
    `ALTER TABLE "users" ADD COLUMN IF NOT EXISTS "profile_image_url" varchar`,
    `ALTER TABLE "users" ADD COLUMN IF NOT EXISTS "password_hash" varchar`,
    `ALTER TABLE "users" ADD COLUMN IF NOT EXISTS "role" user_role NOT NULL DEFAULT 'FUNCIONARIO'`,
    `ALTER TABLE "users" ADD COLUMN IF NOT EXISTS "created_at" timestamp DEFAULT now()`,
    `ALTER TABLE "users" ADD COLUMN IF NOT EXISTS "updated_at" timestamp DEFAULT now()`,
    `ALTER TABLE "users" ALTER COLUMN "role" SET DEFAULT 'FUNCIONARIO'::user_role`,
    `ALTER TABLE "users" ALTER COLUMN "created_at" SET DEFAULT now()`,
    `ALTER TABLE "users" ALTER COLUMN "updated_at" SET DEFAULT now()`,
    `ALTER TABLE "materials" ADD COLUMN IF NOT EXISTS "unit_price" numeric(10, 2)`,
    `ALTER TABLE "materials" ADD COLUMN IF NOT EXISTS "minimum_stock" integer DEFAULT 0`,
    `ALTER TABLE "materials" ADD COLUMN IF NOT EXISTS "current_stock" integer DEFAULT 0`,
    `ALTER TABLE "materials" ADD COLUMN IF NOT EXISTS "created_at" timestamp DEFAULT now()`,
    `ALTER TABLE "materials" ADD COLUMN IF NOT EXISTS "updated_at" timestamp DEFAULT now()`,
    `ALTER TABLE "materials" ALTER COLUMN "minimum_stock" SET DEFAULT 0`,
    `ALTER TABLE "materials" ALTER COLUMN "current_stock" SET DEFAULT 0`,
    `ALTER TABLE "materials" ALTER COLUMN "created_at" SET DEFAULT now()`,
    `ALTER TABLE "materials" ALTER COLUMN "updated_at" SET DEFAULT now()`,
    `ALTER TABLE "requisitions" ADD COLUMN IF NOT EXISTS "employee_id" varchar`,
    `ALTER TABLE "requisitions" ADD COLUMN IF NOT EXISTS "material_id" varchar`,
    `ALTER TABLE "requisitions" ADD COLUMN IF NOT EXISTS "quantity" integer`,
    `ALTER TABLE "requisitions" ADD COLUMN IF NOT EXISTS "observation" text`,
    `ALTER TABLE "requisitions" ADD COLUMN IF NOT EXISTS "status" requisition_status NOT NULL DEFAULT 'PENDENTE'`,
    `ALTER TABLE "requisitions" ADD COLUMN IF NOT EXISTS "created_by_id" varchar`,
    `ALTER TABLE "requisitions" ADD COLUMN IF NOT EXISTS "signed_at" timestamp`,
    `ALTER TABLE "requisitions" ADD COLUMN IF NOT EXISTS "signed_by_device" varchar`,
    `ALTER TABLE "requisitions" ADD COLUMN IF NOT EXISTS "signed_by_ip" varchar`,
    `ALTER TABLE "requisitions" ADD COLUMN IF NOT EXISTS "created_at" timestamp DEFAULT now()`,
    `ALTER TABLE "requisitions" ADD COLUMN IF NOT EXISTS "updated_at" timestamp DEFAULT now()`,
    `ALTER TABLE "requisitions" ALTER COLUMN "status" SET DEFAULT 'PENDENTE'::requisition_status`,
    `ALTER TABLE "requisitions" ALTER COLUMN "created_at" SET DEFAULT now()`,
    `ALTER TABLE "requisitions" ALTER COLUMN "updated_at" SET DEFAULT now()`,
    `ALTER TABLE "stock_movements" ADD COLUMN IF NOT EXISTS "material_id" varchar`,
    `ALTER TABLE "stock_movements" ADD COLUMN IF NOT EXISTS "type" movement_type`,
    `ALTER TABLE "stock_movements" ADD COLUMN IF NOT EXISTS "quantity" integer`,
    `ALTER TABLE "stock_movements" ADD COLUMN IF NOT EXISTS "unit_price" numeric(10, 2)`,
    `ALTER TABLE "stock_movements" ADD COLUMN IF NOT EXISTS "observation" text`,
    `ALTER TABLE "stock_movements" ADD COLUMN IF NOT EXISTS "user_id" varchar`,
    `ALTER TABLE "stock_movements" ADD COLUMN IF NOT EXISTS "requisition_id" varchar`,
    `ALTER TABLE "stock_movements" ADD COLUMN IF NOT EXISTS "created_at" timestamp DEFAULT now()`,
    `ALTER TABLE "stock_movements" ALTER COLUMN "created_at" SET DEFAULT now()`,
    `ALTER TABLE "audit_logs" ADD COLUMN IF NOT EXISTS "user_id" varchar`,
    `ALTER TABLE "audit_logs" ADD COLUMN IF NOT EXISTS "action" varchar`,
    `ALTER TABLE "audit_logs" ADD COLUMN IF NOT EXISTS "entity_type" varchar`,
    `ALTER TABLE "audit_logs" ADD COLUMN IF NOT EXISTS "entity_id" varchar`,
    `ALTER TABLE "audit_logs" ADD COLUMN IF NOT EXISTS "changes" jsonb`,
    `ALTER TABLE "audit_logs" ADD COLUMN IF NOT EXISTS "ip_address" varchar`,
    `ALTER TABLE "audit_logs" ADD COLUMN IF NOT EXISTS "user_agent" varchar`,
    `ALTER TABLE "audit_logs" ADD COLUMN IF NOT EXISTS "created_at" timestamp DEFAULT now()`,
    `ALTER TABLE "audit_logs" ALTER COLUMN "created_at" SET DEFAULT now()`
  ];

  for (const statement of setupStatements) {
    await runSetupStatement(db, statement);
  }
  for (const statement of alterStatements) {
    await runSetupStatement(db, statement);
  }
}

let storageInstance: IStorage = new InMemoryStorage();

export { storageInstance as storage };

async function initializeStorage() {
  if (!databaseClient) {
    return;
  }

  try {
    await ensureDatabaseSchema(databaseClient);
    storageInstance = new DatabaseStorage(databaseClient);
  } catch (error) {
    console.error(
      "Failed to initialize the database storage layer. Continuing with in-memory storage.",
      error,
    );
  }
}

void initializeStorage();
=======
export const storage: IStorage = databaseClient ? new DatabaseStorage() : new InMemoryStorage();
>>>>>>> 021bcc14
<|MERGE_RESOLUTION|>--- conflicted
+++ resolved
@@ -1,81 +1,4 @@
-import {
-  users,
-  materials,
-  stockMovements,
-  requisitions,
-  auditLogs,
-  type User,
-  type UpsertUser,
-  type Material,
-  type InsertMaterial,
-  type StockMovement,
-  type InsertStockMovement,
-  type Requisition,
-  type InsertRequisition,
-  type AuditLog,
-  type InsertAuditLog,
-} from "@shared/schema";
-import { db as databaseClient } from "./db";
-import { eq, and, desc, gte, lte, sql, count } from "drizzle-orm";
-import { randomUUID } from "crypto";
-
-type DatabaseClient = NonNullable<typeof databaseClient>;
-
-type UserSummary = Pick<User, "id" | "firstName" | "lastName" | "email">;
-type EmployeeRequisitionDetails = Requisition & {
-  material: Pick<Material, "id" | "name" | "code" | "unit">;
-  createdBy: UserSummary | null;
-};
-
-// Interface for storage operations
-export interface IStorage {
-  // User operations (mandatory for Replit Auth)
-  getUser(id: string): Promise<User | undefined>;
-  upsertUser(user: UpsertUser): Promise<User>;
-  getUserByEmail(email: string): Promise<User | undefined>;
-  createEmployeeUser(params: {
-    name: string;
-    email: string;
-    passwordHash: string;
-  }): Promise<User>;
-
-  // Material operations
-  getMaterials(): Promise<Material[]>;
-  getMaterial(id: string): Promise<Material | undefined>;
-  createMaterial(material: InsertMaterial): Promise<Material>;
-  updateMaterial(id: string, material: Partial<InsertMaterial>): Promise<Material>;
-  deleteMaterial(id: string): Promise<void>;
-  updateMaterialStock(materialId: string, newStock: number): Promise<void>;
-  
-  // Stock movement operations
-  getStockMovements(materialId?: string): Promise<StockMovement[]>;
-  createStockMovement(movement: InsertStockMovement): Promise<StockMovement>;
-  
-  // Requisition operations
-  getRequisitions(employeeId?: string): Promise<Requisition[]>;
-  getEmployeeRequisitionsWithDetails(employeeId: string): Promise<EmployeeRequisitionDetails[]>;
-  createRequisition(requisition: InsertRequisition): Promise<Requisition>;
-  updateRequisition(id: string, requisition: Partial<InsertRequisition>): Promise<Requisition>;
-  signRequisition(
-    id: string,
-    signedByDevice?: string,
-    signedByIp?: string,
-    signerId?: string,
-  ): Promise<Requisition>;
-  
-  // Dashboard operations
-  getDashboardStats(startDate?: Date, endDate?: Date): Promise<any>;
-  getMaterialsWithLowStock(): Promise<Material[]>;
-  
-  // Audit operations
-  createAuditLog(log: InsertAuditLog): Promise<AuditLog>;
-  getAuditLogs(): Promise<AuditLog[]>;
-}
-
 export class DatabaseStorage implements IStorage {
-<<<<<<< HEAD
-  constructor(private readonly db: DatabaseClient) {}
-=======
   private readonly db: DatabaseClient;
 
   constructor() {
@@ -86,7 +9,6 @@
     }
     this.db = databaseClient;
   }
->>>>>>> 021bcc14
 
   // User operations (mandatory for Replit Auth)
   async getUser(id: string): Promise<User | undefined> {
@@ -95,14 +17,11 @@
   }
 
   async upsertUser(userData: UpsertUser): Promise<User> {
-<<<<<<< HEAD
     const insertPayload = {
       ...userData,
       id: userData.id ?? randomUUID(),
     } satisfies UpsertUser;
 
-=======
->>>>>>> 021bcc14
     const [user] = await this.db
       .insert(users)
       .values(insertPayload)
@@ -166,14 +85,10 @@
   }
 
   async createMaterial(material: InsertMaterial): Promise<Material> {
-<<<<<<< HEAD
     const [newMaterial] = await this.db
       .insert(materials)
       .values({ ...material, id: randomUUID() })
       .returning();
-=======
-    const [newMaterial] = await this.db.insert(materials).values(material).returning();
->>>>>>> 021bcc14
     return newMaterial;
   }
 
@@ -212,16 +127,12 @@
   }
 
   async createStockMovement(movement: InsertStockMovement): Promise<StockMovement> {
-<<<<<<< HEAD
     const [newMovement] = await this.db
       .insert(stockMovements)
       .values({ ...movement, id: randomUUID() })
       .returning();
-=======
-    const [newMovement] = await this.db.insert(stockMovements).values(movement).returning();
->>>>>>> 021bcc14
-
-    // Update material stock
+
+    // Atualiza estoque do material
     const material = await this.getMaterial(movement.materialId);
     if (material) {
       let newStock = material.currentStock;
@@ -278,14 +189,10 @@
   }
 
   async createRequisition(requisition: InsertRequisition): Promise<Requisition> {
-<<<<<<< HEAD
     const [newRequisition] = await this.db
       .insert(requisitions)
       .values({ ...requisition, id: randomUUID() })
       .returning();
-=======
-    const [newRequisition] = await this.db.insert(requisitions).values(requisition).returning();
->>>>>>> 021bcc14
     return newRequisition;
   }
 
@@ -399,14 +306,10 @@
   
   // Audit operations
   async createAuditLog(log: InsertAuditLog): Promise<AuditLog> {
-<<<<<<< HEAD
     const [newLog] = await this.db
       .insert(auditLogs)
       .values({ ...log, id: randomUUID() })
       .returning();
-=======
-    const [newLog] = await this.db.insert(auditLogs).values(log).returning();
->>>>>>> 021bcc14
     return newLog;
   }
 
@@ -415,561 +318,13 @@
       .select()
       .from(auditLogs)
       .orderBy(desc(auditLogs.createdAt))
-      .limit(1000); // Limit to prevent excessive data loading
+      .limit(1000);
   }
 }
 
-class InMemoryStorage implements IStorage {
-  private users = new Map<string, User>();
-  private materials = new Map<string, Material>();
-  private stockMovements = new Map<string, StockMovement>();
-  private requisitions = new Map<string, Requisition>();
-  private auditLogs = new Map<string, AuditLog>();
-
-  private now() {
-    return new Date();
-  }
-
-  private cloneArray<T>(items: Iterable<T>): T[] {
-    return Array.from(items).map((item) => ({ ...item }));
-  }
-
-  private toTimestamp(value: Date | null | undefined) {
-    return value instanceof Date ? value.getTime() : 0;
-  }
-
-  // User operations (mandatory for Replit Auth)
-  async getUser(id: string): Promise<User | undefined> {
-    const user = this.users.get(id);
-    return user ? { ...user } : undefined;
-  }
-
-  async upsertUser(userData: UpsertUser): Promise<User> {
-    const id = userData.id ?? randomUUID();
-    const existing = this.users.get(id);
-    const now = this.now();
-    const normalizedEmail = userData.email?.toLowerCase() ?? existing?.email ?? null;
-
-    const user: User = {
-      id,
-      email: normalizedEmail,
-      firstName: userData.firstName ?? existing?.firstName ?? null,
-      lastName: userData.lastName ?? existing?.lastName ?? null,
-      profileImageUrl: userData.profileImageUrl ?? existing?.profileImageUrl ?? null,
-      passwordHash: userData.passwordHash ?? existing?.passwordHash ?? null,
-      role: (userData.role ?? existing?.role ?? "FUNCIONARIO") as User["role"],
-      createdAt: existing?.createdAt ?? now,
-      updatedAt: now,
-    };
-
-    this.users.set(id, user);
-    return { ...user };
-  }
-
-  async getUserByEmail(email: string): Promise<User | undefined> {
-    const normalized = email.toLowerCase();
-    for (const user of Array.from(this.users.values())) {
-      if (user.email?.toLowerCase() === normalized) {
-        return { ...user };
-      }
-    }
-    return undefined;
-  }
-
-  async createEmployeeUser({
-    name,
-    email,
-    passwordHash,
-  }: {
-    name: string;
-    email: string;
-    passwordHash: string;
-  }): Promise<User> {
-    const trimmedName = name.trim();
-    const [firstName, ...rest] = trimmedName.split(/\s+/);
-    const lastName = rest.length > 0 ? rest.join(" ") : null;
-
-    return await this.upsertUser({
-      id: randomUUID(),
-      email: email.toLowerCase(),
-      firstName: firstName || trimmedName,
-      lastName: lastName ?? null,
-      passwordHash,
-      role: "FUNCIONARIO",
-    });
-  }
-
-  // Material operations
-  async getMaterials(): Promise<Material[]> {
-    return this.cloneArray(this.materials.values()).sort(
-      (a, b) => a.name.localeCompare(b.name),
-    );
-  }
-
-  async getMaterial(id: string): Promise<Material | undefined> {
-    const material = this.materials.get(id);
-    return material ? { ...material } : undefined;
-  }
-
-  async createMaterial(material: InsertMaterial): Promise<Material> {
-    const now = this.now();
-    const record: Material = {
-      id: randomUUID(),
-      name: material.name,
-      code: material.code,
-      unit: material.unit,
-      unitPrice: material.unitPrice ?? null,
-      minimumStock: material.minimumStock ?? 0,
-      currentStock: 0,
-      createdAt: now,
-      updatedAt: now,
-    };
-
-    this.materials.set(record.id, record);
-    return { ...record };
-  }
-
-  async updateMaterial(id: string, material: Partial<InsertMaterial>): Promise<Material> {
-    const existing = this.materials.get(id);
-    if (!existing) {
-      throw new Error("Material not found");
-    }
-
-    const updated: Material = {
-      ...existing,
-      ...material,
-      updatedAt: this.now(),
-    };
-
-    this.materials.set(id, updated);
-    return { ...updated };
-  }
-
-  async deleteMaterial(id: string): Promise<void> {
-    this.materials.delete(id);
-  }
-
-  async updateMaterialStock(materialId: string, newStock: number): Promise<void> {
-    const existing = this.materials.get(materialId);
-    if (!existing) {
-      return;
-    }
-
-    const updated: Material = {
-      ...existing,
-      currentStock: newStock,
-      updatedAt: this.now(),
-    };
-    this.materials.set(materialId, updated);
-  }
-
-  // Stock movement operations
-  async getStockMovements(materialId?: string): Promise<StockMovement[]> {
-    let movements = this.cloneArray(this.stockMovements.values());
-    if (materialId) {
-      movements = movements.filter((movement) => movement.materialId === materialId);
-    }
-
-    return movements.sort(
-      (a, b) => this.toTimestamp(b.createdAt) - this.toTimestamp(a.createdAt),
-    );
-  }
-
-  async createStockMovement(movement: InsertStockMovement): Promise<StockMovement> {
-    const now = this.now();
-    const record: StockMovement = {
-      id: randomUUID(),
-      materialId: movement.materialId,
-      type: movement.type,
-      quantity: movement.quantity,
-      unitPrice: movement.unitPrice ?? null,
-      observation: movement.observation ?? null,
-      userId: movement.userId,
-      requisitionId: movement.requisitionId ?? null,
-      createdAt: now,
-    };
-
-    this.stockMovements.set(record.id, record);
-
-    const material = await this.getMaterial(movement.materialId);
-    if (material) {
-      let newStock = material.currentStock;
-      if (movement.type === "ENTRADA" || movement.type === "AJUSTE") {
-        newStock += movement.quantity;
-      } else if (movement.type === "SAIDA") {
-        newStock -= movement.quantity;
-      }
-      await this.updateMaterialStock(movement.materialId, Math.max(0, newStock));
-    }
-
-    return { ...record };
-  }
-
-  // Requisition operations
-  async getRequisitions(employeeId?: string): Promise<Requisition[]> {
-    let requisitionsList = this.cloneArray(this.requisitions.values());
-    if (employeeId) {
-      requisitionsList = requisitionsList.filter((item) => item.employeeId === employeeId);
-    }
-
-    return requisitionsList.sort(
-      (a, b) => this.toTimestamp(b.createdAt) - this.toTimestamp(a.createdAt),
-    );
-  }
-
-  async getEmployeeRequisitionsWithDetails(
-    employeeId: string,
-  ): Promise<EmployeeRequisitionDetails[]> {
-    const requisitions = await this.getRequisitions(employeeId);
-
-    return requisitions.map((requisition) => {
-      const material = this.materials.get(requisition.materialId);
-      const createdBy = requisition.createdById
-        ? this.users.get(requisition.createdById) ?? null
-        : null;
-
-      return {
-        ...requisition,
-        material: material
-          ? {
-              id: material.id,
-              name: material.name,
-              code: material.code,
-              unit: material.unit,
-            }
-          : { id: requisition.materialId, name: "Material", code: "", unit: "" },
-        createdBy: createdBy
-          ? {
-              id: createdBy.id,
-              firstName: createdBy.firstName,
-              lastName: createdBy.lastName,
-              email: createdBy.email,
-            }
-          : null,
-      };
-    });
-  }
-
-  async createRequisition(requisition: InsertRequisition): Promise<Requisition> {
-    const now = this.now();
-    const record: Requisition = {
-      id: randomUUID(),
-      employeeId: requisition.employeeId,
-      materialId: requisition.materialId,
-      quantity: requisition.quantity,
-      observation: requisition.observation ?? null,
-      status: requisition.status ?? "PENDENTE",
-      createdById: requisition.createdById,
-      signedAt: null,
-      signedByDevice: null,
-      signedByIp: null,
-      createdAt: now,
-      updatedAt: now,
-    };
-
-    this.requisitions.set(record.id, record);
-    return { ...record };
-  }
-
-  async updateRequisition(id: string, requisition: Partial<InsertRequisition>): Promise<Requisition> {
-    const existing = this.requisitions.get(id);
-    if (!existing) {
-      throw new Error("Requisition not found");
-    }
-
-    const updated: Requisition = {
-      ...existing,
-      ...requisition,
-      updatedAt: this.now(),
-    };
-
-    this.requisitions.set(id, updated);
-    return { ...updated };
-  }
-
-  async signRequisition(
-    id: string,
-    signedByDevice?: string,
-    signedByIp?: string,
-    signerId?: string,
-  ): Promise<Requisition> {
-    const requisition = this.requisitions.get(id);
-
-    if (!requisition) {
-      const error = new Error("Requisition not found");
-      (error as any).status = 404;
-      throw error;
-    }
-
-    if (signerId && requisition.employeeId !== signerId) {
-      const error = new Error("Unauthorized to sign this requisition");
-      (error as any).status = 403;
-      throw error;
-    }
-
-    if (requisition.status === "ASSINADA") {
-      const error = new Error("Requisition already signed");
-      (error as any).status = 400;
-      throw error;
-    }
-
-    const updated: Requisition = {
-      ...requisition,
-      status: "ASSINADA",
-      signedAt: this.now(),
-      signedByDevice: signedByDevice ?? null,
-      signedByIp: signedByIp ?? null,
-      updatedAt: this.now(),
-    };
-
-    this.requisitions.set(id, updated);
-
-    const observationText = requisition.observation
-      ? `Requisição assinada - ${requisition.observation}`
-      : "Requisição assinada";
-
-    await this.createStockMovement({
-      materialId: requisition.materialId,
-      type: "SAIDA",
-      quantity: requisition.quantity,
-      observation: observationText,
-      userId: requisition.employeeId,
-      requisitionId: id,
-    });
-
-    return { ...updated };
-  }
-
-  // Dashboard operations
-  async getDashboardStats(startDate?: Date, endDate?: Date): Promise<any> {
-    const requisitions = await this.getRequisitions();
-    const movements = await this.getStockMovements();
-
-    const isWithinRange = (date: Date | null | undefined) => {
-      if (!startDate || !endDate) {
-        return true;
-      }
-      const value = this.toTimestamp(date);
-      return value >= startDate.getTime() && value <= endDate.getTime();
-    };
-
-    const filteredRequisitions = requisitions.filter((item) => isWithinRange(item.createdAt));
-    const filteredMovements = movements.filter((item) => isWithinRange(item.createdAt));
-    const lowStockMaterials = await this.getMaterialsWithLowStock();
-
-    return {
-      totalRequisitions: filteredRequisitions.length,
-      totalMovements: filteredMovements.length,
-      lowStockItems: lowStockMaterials.length,
-      criticalStockItems: lowStockMaterials.filter((item) => item.currentStock === 0).length,
-    };
-  }
-
-  async getMaterialsWithLowStock(): Promise<Material[]> {
-    return this.cloneArray(this.materials.values()).filter(
-      (material) => material.currentStock <= material.minimumStock,
-    );
-  }
-
-  // Audit operations
-  async createAuditLog(log: InsertAuditLog): Promise<AuditLog> {
-    const now = this.now();
-    const record: AuditLog = {
-      id: randomUUID(),
-      userId: log.userId,
-      action: log.action,
-      entityType: log.entityType,
-      entityId: log.entityId,
-      changes: log.changes ?? null,
-      ipAddress: log.ipAddress ?? null,
-      userAgent: log.userAgent ?? null,
-      createdAt: now,
-    };
-
-    this.auditLogs.set(record.id, record);
-    return { ...record };
-  }
-
-  async getAuditLogs(): Promise<AuditLog[]> {
-    const audits = this.cloneArray(this.auditLogs.values());
-    return audits
-      .sort((a, b) => this.toTimestamp(b.createdAt) - this.toTimestamp(a.createdAt))
-      .slice(0, 1000);
-  }
+// Export final storage instance
+let storageInstance: IStorage = new InMemoryStorage();
+if (databaseClient) {
+  storageInstance = new DatabaseStorage();
 }
-
-<<<<<<< HEAD
-async function runSetupStatement(db: DatabaseClient, statement: string) {
-  try {
-    await db.execute(sql.raw(statement));
-  } catch (error) {
-    const preview = statement
-      .split("\n")
-      .map((line) => line.trim())
-      .filter(Boolean)
-      .slice(0, 2)
-      .join(" ");
-    const message = error instanceof Error ? error.message : String(error);
-    if (error instanceof Error) {
-      throw new Error(`Failed to execute database setup step (${preview}): ${message}`, {
-        cause: error,
-      });
-    }
-    throw new Error(`Failed to execute database setup step (${preview}): ${message}`);
-  }
-}
-
-async function ensureDatabaseSchema(db: DatabaseClient) {
-  const setupStatements = [
-    `CREATE TYPE IF NOT EXISTS "user_role" AS ENUM ('ADMIN', 'ESTOQUE', 'FUNCIONARIO')`,
-    `CREATE TYPE IF NOT EXISTS "movement_type" AS ENUM ('ENTRADA', 'SAIDA', 'AJUSTE')`,
-    `CREATE TYPE IF NOT EXISTS "requisition_status" AS ENUM ('PENDENTE', 'ASSINADA', 'CANCELADA')`,
-    `CREATE TABLE IF NOT EXISTS "users" (
-      "id" varchar PRIMARY KEY,
-      "email" varchar,
-      "first_name" varchar,
-      "last_name" varchar,
-      "profile_image_url" varchar,
-      "password_hash" varchar,
-      "role" user_role NOT NULL DEFAULT 'FUNCIONARIO',
-      "created_at" timestamp DEFAULT now(),
-      "updated_at" timestamp DEFAULT now()
-    )`,
-    `CREATE TABLE IF NOT EXISTS "materials" (
-      "id" varchar PRIMARY KEY,
-      "name" text NOT NULL,
-      "code" varchar NOT NULL,
-      "unit" varchar NOT NULL,
-      "unit_price" numeric(10, 2),
-      "minimum_stock" integer DEFAULT 0,
-      "current_stock" integer DEFAULT 0,
-      "created_at" timestamp DEFAULT now(),
-      "updated_at" timestamp DEFAULT now()
-    )`,
-    `CREATE TABLE IF NOT EXISTS "requisitions" (
-      "id" varchar PRIMARY KEY,
-      "employee_id" varchar NOT NULL,
-      "material_id" varchar NOT NULL,
-      "quantity" integer NOT NULL,
-      "observation" text,
-      "status" requisition_status NOT NULL DEFAULT 'PENDENTE',
-      "created_by_id" varchar NOT NULL,
-      "signed_at" timestamp,
-      "signed_by_device" varchar,
-      "signed_by_ip" varchar,
-      "created_at" timestamp DEFAULT now(),
-      "updated_at" timestamp DEFAULT now()
-    )`,
-    `CREATE TABLE IF NOT EXISTS "stock_movements" (
-      "id" varchar PRIMARY KEY,
-      "material_id" varchar NOT NULL,
-      "type" movement_type NOT NULL,
-      "quantity" integer NOT NULL,
-      "unit_price" numeric(10, 2),
-      "observation" text,
-      "user_id" varchar NOT NULL,
-      "requisition_id" varchar,
-      "created_at" timestamp DEFAULT now()
-    )`,
-    `CREATE TABLE IF NOT EXISTS "audit_logs" (
-      "id" varchar PRIMARY KEY,
-      "user_id" varchar NOT NULL,
-      "action" varchar NOT NULL,
-      "entity_type" varchar NOT NULL,
-      "entity_id" varchar NOT NULL,
-      "changes" jsonb,
-      "ip_address" varchar,
-      "user_agent" varchar,
-      "created_at" timestamp DEFAULT now()
-    )`,
-    `CREATE UNIQUE INDEX IF NOT EXISTS "users_email_key" ON "users" ("email")`,
-    `CREATE UNIQUE INDEX IF NOT EXISTS "materials_code_key" ON "materials" ("code")`,
-  ];
-
-  const alterStatements = [
-    `ALTER TABLE "users" ADD COLUMN IF NOT EXISTS "email" varchar`,
-    `ALTER TABLE "users" ADD COLUMN IF NOT EXISTS "first_name" varchar`,
-    `ALTER TABLE "users" ADD COLUMN IF NOT EXISTS "last_name" varchar`,
-    `ALTER TABLE "users" ADD COLUMN IF NOT EXISTS "profile_image_url" varchar`,
-    `ALTER TABLE "users" ADD COLUMN IF NOT EXISTS "password_hash" varchar`,
-    `ALTER TABLE "users" ADD COLUMN IF NOT EXISTS "role" user_role NOT NULL DEFAULT 'FUNCIONARIO'`,
-    `ALTER TABLE "users" ADD COLUMN IF NOT EXISTS "created_at" timestamp DEFAULT now()`,
-    `ALTER TABLE "users" ADD COLUMN IF NOT EXISTS "updated_at" timestamp DEFAULT now()`,
-    `ALTER TABLE "users" ALTER COLUMN "role" SET DEFAULT 'FUNCIONARIO'::user_role`,
-    `ALTER TABLE "users" ALTER COLUMN "created_at" SET DEFAULT now()`,
-    `ALTER TABLE "users" ALTER COLUMN "updated_at" SET DEFAULT now()`,
-    `ALTER TABLE "materials" ADD COLUMN IF NOT EXISTS "unit_price" numeric(10, 2)`,
-    `ALTER TABLE "materials" ADD COLUMN IF NOT EXISTS "minimum_stock" integer DEFAULT 0`,
-    `ALTER TABLE "materials" ADD COLUMN IF NOT EXISTS "current_stock" integer DEFAULT 0`,
-    `ALTER TABLE "materials" ADD COLUMN IF NOT EXISTS "created_at" timestamp DEFAULT now()`,
-    `ALTER TABLE "materials" ADD COLUMN IF NOT EXISTS "updated_at" timestamp DEFAULT now()`,
-    `ALTER TABLE "materials" ALTER COLUMN "minimum_stock" SET DEFAULT 0`,
-    `ALTER TABLE "materials" ALTER COLUMN "current_stock" SET DEFAULT 0`,
-    `ALTER TABLE "materials" ALTER COLUMN "created_at" SET DEFAULT now()`,
-    `ALTER TABLE "materials" ALTER COLUMN "updated_at" SET DEFAULT now()`,
-    `ALTER TABLE "requisitions" ADD COLUMN IF NOT EXISTS "employee_id" varchar`,
-    `ALTER TABLE "requisitions" ADD COLUMN IF NOT EXISTS "material_id" varchar`,
-    `ALTER TABLE "requisitions" ADD COLUMN IF NOT EXISTS "quantity" integer`,
-    `ALTER TABLE "requisitions" ADD COLUMN IF NOT EXISTS "observation" text`,
-    `ALTER TABLE "requisitions" ADD COLUMN IF NOT EXISTS "status" requisition_status NOT NULL DEFAULT 'PENDENTE'`,
-    `ALTER TABLE "requisitions" ADD COLUMN IF NOT EXISTS "created_by_id" varchar`,
-    `ALTER TABLE "requisitions" ADD COLUMN IF NOT EXISTS "signed_at" timestamp`,
-    `ALTER TABLE "requisitions" ADD COLUMN IF NOT EXISTS "signed_by_device" varchar`,
-    `ALTER TABLE "requisitions" ADD COLUMN IF NOT EXISTS "signed_by_ip" varchar`,
-    `ALTER TABLE "requisitions" ADD COLUMN IF NOT EXISTS "created_at" timestamp DEFAULT now()`,
-    `ALTER TABLE "requisitions" ADD COLUMN IF NOT EXISTS "updated_at" timestamp DEFAULT now()`,
-    `ALTER TABLE "requisitions" ALTER COLUMN "status" SET DEFAULT 'PENDENTE'::requisition_status`,
-    `ALTER TABLE "requisitions" ALTER COLUMN "created_at" SET DEFAULT now()`,
-    `ALTER TABLE "requisitions" ALTER COLUMN "updated_at" SET DEFAULT now()`,
-    `ALTER TABLE "stock_movements" ADD COLUMN IF NOT EXISTS "material_id" varchar`,
-    `ALTER TABLE "stock_movements" ADD COLUMN IF NOT EXISTS "type" movement_type`,
-    `ALTER TABLE "stock_movements" ADD COLUMN IF NOT EXISTS "quantity" integer`,
-    `ALTER TABLE "stock_movements" ADD COLUMN IF NOT EXISTS "unit_price" numeric(10, 2)`,
-    `ALTER TABLE "stock_movements" ADD COLUMN IF NOT EXISTS "observation" text`,
-    `ALTER TABLE "stock_movements" ADD COLUMN IF NOT EXISTS "user_id" varchar`,
-    `ALTER TABLE "stock_movements" ADD COLUMN IF NOT EXISTS "requisition_id" varchar`,
-    `ALTER TABLE "stock_movements" ADD COLUMN IF NOT EXISTS "created_at" timestamp DEFAULT now()`,
-    `ALTER TABLE "stock_movements" ALTER COLUMN "created_at" SET DEFAULT now()`,
-    `ALTER TABLE "audit_logs" ADD COLUMN IF NOT EXISTS "user_id" varchar`,
-    `ALTER TABLE "audit_logs" ADD COLUMN IF NOT EXISTS "action" varchar`,
-    `ALTER TABLE "audit_logs" ADD COLUMN IF NOT EXISTS "entity_type" varchar`,
-    `ALTER TABLE "audit_logs" ADD COLUMN IF NOT EXISTS "entity_id" varchar`,
-    `ALTER TABLE "audit_logs" ADD COLUMN IF NOT EXISTS "changes" jsonb`,
-    `ALTER TABLE "audit_logs" ADD COLUMN IF NOT EXISTS "ip_address" varchar`,
-    `ALTER TABLE "audit_logs" ADD COLUMN IF NOT EXISTS "user_agent" varchar`,
-    `ALTER TABLE "audit_logs" ADD COLUMN IF NOT EXISTS "created_at" timestamp DEFAULT now()`,
-    `ALTER TABLE "audit_logs" ALTER COLUMN "created_at" SET DEFAULT now()`
-  ];
-
-  for (const statement of setupStatements) {
-    await runSetupStatement(db, statement);
-  }
-  for (const statement of alterStatements) {
-    await runSetupStatement(db, statement);
-  }
-}
-
-let storageInstance: IStorage = new InMemoryStorage();
-
-export { storageInstance as storage };
-
-async function initializeStorage() {
-  if (!databaseClient) {
-    return;
-  }
-
-  try {
-    await ensureDatabaseSchema(databaseClient);
-    storageInstance = new DatabaseStorage(databaseClient);
-  } catch (error) {
-    console.error(
-      "Failed to initialize the database storage layer. Continuing with in-memory storage.",
-      error,
-    );
-  }
-}
-
-void initializeStorage();
-=======
-export const storage: IStorage = databaseClient ? new DatabaseStorage() : new InMemoryStorage();
->>>>>>> 021bcc14
+export { storageInstance as storage };